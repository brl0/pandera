--- conflicted
+++ resolved
@@ -156,8 +156,6 @@
 
       - name: Install Conda Deps
         if: ${{ matrix.pandas-version != 'latest' }}
-<<<<<<< HEAD
-=======
         run: mamba install -c conda-forge pandas==${{ matrix.pandas-version }} geopandas
 
       # ray currently cannot be installed on python 3.10, windows
@@ -166,7 +164,6 @@
         run: sed -i 's/^ray//g' requirements-dev.txt
 
       - name: Install Pip Deps
->>>>>>> e2bc5b93
         run: |
           mamba install -c conda-forge asv pandas==${{ matrix.pandas-version }} geopandas bokeh
           mamba env update -n pandera-dev -f environment.yml
